// MIT License
//
// Copyright (c) 2022 Dan Federman
//
// Permission is hereby granted, free of charge, to any person obtaining a copy
// of this software and associated documentation files (the "Software"), to deal
// in the Software without restriction, including without limitation the rights
// to use, copy, modify, merge, publish, distribute, sublicense, and/or sell
// copies of the Software, and to permit persons to whom the Software is
// furnished to do so, subject to the following conditions:
//
// The above copyright notice and this permission notice shall be included in all
// copies or substantial portions of the Software.
//
// THE SOFTWARE IS PROVIDED "AS IS", WITHOUT WARRANTY OF ANY KIND, EXPRESS OR
// IMPLIED, INCLUDING BUT NOT LIMITED TO THE WARRANTIES OF MERCHANTABILITY,
// FITNESS FOR A PARTICULAR PURPOSE AND NONINFRINGEMENT. IN NO EVENT SHALL THE
// AUTHORS OR COPYRIGHT HOLDERS BE LIABLE FOR ANY CLAIM, DAMAGES OR OTHER
// LIABILITY, WHETHER IN AN ACTION OF CONTRACT, TORT OR OTHERWISE, ARISING FROM,
// OUT OF OR IN CONNECTION WITH THE SOFTWARE OR THE USE OR OTHER DEALINGS IN THE
// SOFTWARE.

/// A queue that enables enqueuing ordered asynchronous tasks from a nonisolated context onto an adopted actor's isolated context.
/// Tasks are guaranteed to begin executing in the order in which they are enqueued. However, if a task suspends it will allow subsequently enqueued tasks to begin executing.
/// This queue exhibits the execution behavior of an actor: tasks sent to this queue can re-enter the queue, and tasks may execute in non-FIFO order when a task suspends.
///
/// An `ActorQueue` ensures tasks sent from a nonisolated context to a single actor's isolated context begin execution in order.
/// Here is an example of how an `ActorQueue` should be utilized within an actor:
/// ```swift
/// public actor LogStore {
///
///     public init() {
///         queue.adoptExecutionContext(of: self)
///     }
///
///     nonisolated
///     public func log(_ message: String) {
///         Task(on: queue) { myself in
///             myself.logs.append(message)
///         }
///     }
///
///     public func retrieveLogs() async -> [String] {
///         await Task(on: queue) { myself in myself.logs }.value
///     }
///
///     private let queue = ActorQueue<LogStore>()
///     private var logs = [String]()
/// }
/// ```
///
/// - Warning: The `ActorQueue`'s conformance to `@unchecked Sendable` is safe if and only if `adoptExecutionContext(of:)` is called only from the adopted actor's `init` method.
/// - Precondition: The lifecycle of an `ActorQueue` must not exceed that of the adopted actor.
public final class ActorQueue<ActorType: Actor>: @unchecked Sendable {
	// MARK: Initialization

	/// Instantiates an actor queue.
	/// - Parameter name: Human readable name of the queue.
	public init(name: String? = nil) {
		let (taskStream, taskStreamContinuation) = AsyncStream<ActorTask>.makeStream()
		self.taskStreamContinuation = taskStreamContinuation

		Task(name: name) {
			// In an ideal world, we would isolate this `for await` loop to the `ActorType`.
			// However, there's no good way to do that without retaining the actor and creating a cycle.
			for await actorTask in taskStream {
				// Await switching to the ActorType context.
				await actorTask.task(actorTask.executionContext)
			}
		}
	}

	deinit {
		taskStreamContinuation.finish()
	}

	// MARK: Public

	/// Sets the actor context within which each `enqueue` and `enqueueAndWait`ed task will execute.
	/// It is recommended that this method be called in the adopted actor’s `init` method.
	/// **Must be called prior to enqueuing any work on the receiver.**
	///
	/// - Parameter actor: The actor on which the queue's task will execute. This parameter is not retained by the receiver.
	/// - Warning: Calling this method more than once will result in an assertion failure.
	public func adoptExecutionContext(of actor: ActorType) {
		assert(weakExecutionContext == nil) // Adopting multiple executionContexts on the same queue is API abuse.
		weakExecutionContext = actor
	}

	// MARK: Fileprivate

	fileprivate let taskStreamContinuation: AsyncStream<ActorTask>.Continuation

	/// The actor on whose isolated context our tasks run, force-unwrapped.
	/// Utilize this accessor to retrieve the weak execution context in order to avoid repeating the below comment.
	fileprivate var executionContext: ActorType {
		// Crashing here means that this queue is being sent tasks either before an execution context has been set, or
		// after the execution context has deallocated. An ActorQueue's execution context should be set in the adopted
		// actor's `init` method, and the ActorQueue should not exceed the lifecycle of the adopted actor.
		weakExecutionContext!
	}

	fileprivate struct ActorTask: Sendable {
		init(
			executionContext: ActorType,
			task: @escaping @Sendable (isolated ActorType) async -> Void,
		) {
			self.executionContext = executionContext
			self.task = task
		}

		let executionContext: ActorType
		let task: @Sendable (isolated ActorType) async -> Void
	}

	// MARK: Private

	/// The actor on whose isolated context our tasks run.
	/// We must use`weak` here to avoid creating a retain cycle between the adopted actor and this actor queue.
	///
	/// We will assume this execution context always exists for the lifecycle of the queue because:
	/// 1. The lifecycle of any `ActorQueue` must not exceed the lifecycle of its adopted `actor`.
	/// 2. The adopted `actor` must set itself as the execution context for this queue within its `init` method.
	private weak var weakExecutionContext: ActorType?
}

extension Task {
	/// Runs the given nonthrowing operation asynchronously
	/// as part of a new top-level task on behalf of the current actor.
	/// The operation will not execute until all prior tasks have
	/// completed or suspended.
	///
	/// Use this function when creating asynchronous work
	/// that operates on behalf of the synchronous function that calls it.
	/// Like `Task.detached(priority:operation:)`,
	/// this function creates a separate, top-level task.
	/// Unlike `Task.detached(priority:operation:)`,
	/// the task created by `Task.init(priority:operation:)`
	/// inherits the priority and actor context of the caller,
	/// so the operation is treated more like an asynchronous extension
	/// to the synchronous operation.
	///
	/// You need to keep a reference to the task
	/// if you want to cancel it by calling the `Task.cancel()` method.
	/// Discarding your reference to a detached task
	/// doesn't implicitly cancel that task,
	/// it only makes it impossible for you to explicitly cancel the task.
	///
	/// - Parameters:
	///   - name: Human readable name of the task.
	///   - priority: The priority of the operation task.
	///   - actorQueue: The queue on which to enqueue the task.
	///   - operation: The operation to perform.
	@discardableResult
	public init<ActorType: Actor>(
		name: String? = nil,
		priority: TaskPriority? = nil,
		on actorQueue: ActorQueue<ActorType>,
		operation: @Sendable @escaping (isolated ActorType) async -> Success,
	) where Failure == Never {
		let delivery = Delivery<Success, Failure>()
		let semaphore = Semaphore()
		let task = ActorQueue<ActorType>.ActorTask(
			executionContext: actorQueue.executionContext,
			task: { executionContext in
				await semaphore.wait()
				delivery.execute({ @Sendable executionContext in
					await delivery.sendValue(operation(executionContext))
<<<<<<< HEAD
				}, in: executionContext, name: name, priority: priority)
			}
=======
				}, in: executionContext, priority: priority)
			},
>>>>>>> 79533e08
		)
		actorQueue.taskStreamContinuation.yield(task)
		self.init(name: name, priority: priority) {
			await withTaskCancellationHandler(
				operation: {
					await semaphore.signal()
					return await delivery.getValue()
				},
				onCancel: delivery.cancel,
			)
		}
	}

	/// Runs the given throwing operation asynchronously
	/// as part of a new top-level task on behalf of the current actor.
	/// The operation will not execute until all prior tasks have
	/// completed or suspended.
	///
	/// Use this function when creating asynchronous work
	/// that operates on behalf of the synchronous function that calls it.
	/// Like `Task.detached(priority:operation:)`,
	/// this function creates a separate, top-level task.
	/// Unlike `Task.detached(priority:operation:)`,
	/// the task created by `Task.init(priority:operation:)`
	/// inherits the priority and actor context of the caller,
	/// so the operation is treated more like an asynchronous extension
	/// to the synchronous operation.
	///
	/// You need to keep a reference to the task
	/// if you want to cancel it by calling the `Task.cancel()` method.
	/// Discarding your reference to a detached task
	/// doesn't implicitly cancel that task,
	/// it only makes it impossible for you to explicitly cancel the task.
	///
	/// - Parameters:
	///   - name: Human readable name of the task.
	///   - priority: The priority of the task.
	///     Pass `nil` to use the priority from `Task.currentPriority`.
	///   - actorQueue: The queue on which to enqueue the task.
	///   - operation: The operation to perform.
	@discardableResult
	public init<ActorType: Actor>(
		name: String? = nil,
		priority: TaskPriority? = nil,
		on actorQueue: ActorQueue<ActorType>,
		operation: @escaping @Sendable (isolated ActorType) async throws -> Success,
	) where Failure == any Error {
		let delivery = Delivery<Success, Failure>()
		let semaphore = Semaphore()
		let task = ActorQueue<ActorType>.ActorTask(
			executionContext: actorQueue.executionContext,
			task: { executionContext in
				await semaphore.wait()
				delivery.execute({ @Sendable executionContext in
					do {
						try await delivery.sendValue(operation(executionContext))
					} catch {
						await delivery.sendFailure(error)
					}
<<<<<<< HEAD
				}, in: executionContext, name: name, priority: priority)
			}
=======
				}, in: executionContext, priority: priority)
			},
>>>>>>> 79533e08
		)
		actorQueue.taskStreamContinuation.yield(task)
		self.init(name: name, priority: priority) {
			try await withTaskCancellationHandler(
				operation: {
					await semaphore.signal()
					return try await delivery.getValue()
				},
				onCancel: delivery.cancel,
			)
		}
	}

	/// Runs the given nonthrowing operation asynchronously
	/// as part of a new top-level task on behalf of the current actor.
	/// The operation will not execute until all prior tasks have
	/// completed or suspended.
	///
	/// Use this function when creating asynchronous work
	/// that operates on behalf of the synchronous function that calls it.
	/// Like `Task.detached(priority:operation:)`,
	/// this function creates a separate, top-level task.
	/// Unlike `Task.detached(priority:operation:)`,
	/// the task created by `Task.init(priority:operation:)`
	/// inherits the priority and actor context of the caller,
	/// so the operation is treated more like an asynchronous extension
	/// to the synchronous operation.
	///
	/// You need to keep a reference to the task
	/// if you want to cancel it by calling the `Task.cancel()` method.
	/// Discarding your reference to a detached task
	/// doesn't implicitly cancel that task,
	/// it only makes it impossible for you to explicitly cancel the task.
	///
	/// - Parameters:
	///   - name: Human readable name of the task.
	///   - priority: The priority of the task.
	///     Pass `nil` to use the priority from `Task.currentPriority`.
	///   - actorQueue: The queue on which to enqueue the task.
	///   - operation: The operation to perform.
	@discardableResult
	public init(
		name: String? = nil,
		priority: TaskPriority? = nil,
		on actorQueue: ActorQueue<MainActor>,
		operation: @MainActor @escaping () async -> Success,
	) where Failure == Never {
		let delivery = Delivery<Success, Failure>()
		let semaphore = Semaphore()
		let task = ActorQueue<MainActor>.ActorTask(
			executionContext: actorQueue.executionContext,
			task: { executionContext in
				await semaphore.wait()
				delivery.execute({ @Sendable executionContext in
					await delivery.sendValue(operation())
<<<<<<< HEAD
				}, in: executionContext, name: name, priority: priority)
			}
=======
				}, in: executionContext, priority: priority)
			},
>>>>>>> 79533e08
		)
		actorQueue.taskStreamContinuation.yield(task)
		self.init(name: name, priority: priority) {
			await withTaskCancellationHandler(
				operation: {
					await semaphore.signal()
					return await delivery.getValue()
				},
				onCancel: delivery.cancel,
			)
		}
	}

	/// Runs the given throwing operation asynchronously
	/// as part of a new top-level task on behalf of the current actor.
	/// The operation will not execute until all prior tasks have
	/// completed or suspended.
	///
	/// Use this function when creating asynchronous work
	/// that operates on behalf of the synchronous function that calls it.
	/// Like `Task.detached(priority:operation:)`,
	/// this function creates a separate, top-level task.
	/// Unlike `Task.detached(priority:operation:)`,
	/// the task created by `Task.init(priority:operation:)`
	/// inherits the priority and actor context of the caller,
	/// so the operation is treated more like an asynchronous extension
	/// to the synchronous operation.
	///
	/// You need to keep a reference to the task
	/// if you want to cancel it by calling the `Task.cancel()` method.
	/// Discarding your reference to a detached task
	/// doesn't implicitly cancel that task,
	/// it only makes it impossible for you to explicitly cancel the task.
	///
	/// - Parameters:
	///   - name: Human readable name of the task.
	///   - priority: The priority of the task.
	///     Pass `nil` to use the priority from `Task.currentPriority`.
	///   - actorQueue: The queue on which to enqueue the task.
	///   - operation: The operation to perform.
	@discardableResult
	public init(
		name: String? = nil,
		priority: TaskPriority? = nil,
		on actorQueue: ActorQueue<MainActor>,
		operation: @escaping @MainActor () async throws -> Success,
	) where Failure == any Error {
		let delivery = Delivery<Success, Failure>()
		let semaphore = Semaphore()
		let task = ActorQueue<MainActor>.ActorTask(
			executionContext: actorQueue.executionContext,
			task: { executionContext in
				await semaphore.wait()
				delivery.execute({ @Sendable executionContext in
					do {
						try await delivery.sendValue(operation())
					} catch {
						await delivery.sendFailure(error)
					}
<<<<<<< HEAD
				}, in: executionContext, name: name, priority: priority)
			}
=======
				}, in: executionContext, priority: priority)
			},
>>>>>>> 79533e08
		)
		actorQueue.taskStreamContinuation.yield(task)
		self.init(name: name, priority: priority) {
			try await withTaskCancellationHandler(
				operation: {
					await semaphore.signal()
					return try await delivery.getValue()
				},
				onCancel: delivery.cancel,
			)
		}
	}
}

extension MainActor {
	/// A global instance of an `ActorQueue<MainActor>`.
	public static var queue: ActorQueue<MainActor> {
		mainActorQueue
	}
}

private let mainActorQueue = {
	let queue = ActorQueue<MainActor>()
	queue.adoptExecutionContext(of: MainActor.shared)
	return queue
}()<|MERGE_RESOLUTION|>--- conflicted
+++ resolved
@@ -166,13 +166,8 @@
 				await semaphore.wait()
 				delivery.execute({ @Sendable executionContext in
 					await delivery.sendValue(operation(executionContext))
-<<<<<<< HEAD
 				}, in: executionContext, name: name, priority: priority)
-			}
-=======
-				}, in: executionContext, priority: priority)
 			},
->>>>>>> 79533e08
 		)
 		actorQueue.taskStreamContinuation.yield(task)
 		self.init(name: name, priority: priority) {
@@ -232,13 +227,8 @@
 					} catch {
 						await delivery.sendFailure(error)
 					}
-<<<<<<< HEAD
 				}, in: executionContext, name: name, priority: priority)
-			}
-=======
-				}, in: executionContext, priority: priority)
 			},
->>>>>>> 79533e08
 		)
 		actorQueue.taskStreamContinuation.yield(task)
 		self.init(name: name, priority: priority) {
@@ -294,13 +284,8 @@
 				await semaphore.wait()
 				delivery.execute({ @Sendable executionContext in
 					await delivery.sendValue(operation())
-<<<<<<< HEAD
 				}, in: executionContext, name: name, priority: priority)
-			}
-=======
-				}, in: executionContext, priority: priority)
 			},
->>>>>>> 79533e08
 		)
 		actorQueue.taskStreamContinuation.yield(task)
 		self.init(name: name, priority: priority) {
@@ -360,13 +345,8 @@
 					} catch {
 						await delivery.sendFailure(error)
 					}
-<<<<<<< HEAD
 				}, in: executionContext, name: name, priority: priority)
-			}
-=======
-				}, in: executionContext, priority: priority)
 			},
->>>>>>> 79533e08
 		)
 		actorQueue.taskStreamContinuation.yield(task)
 		self.init(name: name, priority: priority) {
