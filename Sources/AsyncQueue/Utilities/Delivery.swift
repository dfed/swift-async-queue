// MIT License
//
// Copyright (c) 2025 Dan Federman
//
// Permission is hereby granted, free of charge, to any person obtaining a copy
// of this software and associated documentation files (the "Software"), to deal
// in the Software without restriction, including without limitation the rights
// to use, copy, modify, merge, publish, distribute, sublicense, and/or sell
// copies of the Software, and to permit persons to whom the Software is
// furnished to do so, subject to the following conditions:
//
// The above copyright notice and this permission notice shall be included in all
// copies or substantial portions of the Software.
//
// THE SOFTWARE IS PROVIDED "AS IS", WITHOUT WARRANTY OF ANY KIND, EXPRESS OR
// IMPLIED, INCLUDING BUT NOT LIMITED TO THE WARRANTIES OF MERCHANTABILITY,
// FITNESS FOR A PARTICULAR PURPOSE AND NONINFRINGEMENT. IN NO EVENT SHALL THE
// AUTHORS OR COPYRIGHT HOLDERS BE LIABLE FOR ANY CLAIM, DAMAGES OR OTHER
// LIABILITY, WHETHER IN AN ACTION OF CONTRACT, TORT OR OTHERWISE, ARISING FROM,
// OUT OF OR IN CONNECTION WITH THE SOFTWARE OR THE USE OR OTHER DEALINGS IN THE
// SOFTWARE.

import Dispatch

actor Delivery<Success: Sendable, Failure: Error> {
	func sendValue(_ value: Success) {
		self.value = value
	}

	func sendFailure(_ failure: Failure) {
		self.failure = failure
	}

	nonisolated func cancel() {
		taskContainer.withLock {
			$0.isCancelled = true
			$0.task?.cancel()
		}
	}

	@discardableResult
	func execute<ActorType: Actor>(
		_ operation: sending @escaping (isolated ActorType) async -> Void,
		in context: isolated ActorType,
<<<<<<< HEAD
		name: String? = nil,
		priority: TaskPriority? = nil
=======
		priority: TaskPriority? = nil,
>>>>>>> 79533e08
	) -> Task<Void, Never> {
		// In Swift 6, a `Task` enqueued from an actor begins executing immediately on that actor.
		// Since we're running on our actor's context already, we can just dispatch a Task to get first-enqueued-first-start task execution.
		let task = Task(name: name, priority: priority) {
			await operation(context)
		}
		taskContainer.withLock {
			if $0.isCancelled {
				task.cancel()
			}
			$0.task = task
		}
		return task
	}

	private var value: Success? {
		didSet {
			if let value {
				valueContinuations.forEach { $0.resume(returning: value) }
				valueContinuations.removeAll()
			}
		}
	}

	private var failure: Failure? {
		didSet {
			if let failure {
				valueContinuations.forEach { $0.resume(throwing: failure) }
				valueContinuations.removeAll()
			}
		}
	}

	private var valueContinuations: [UnsafeContinuation<Success, Failure>] = []
	private let taskContainer = Locked(value: TaskContainer())

	struct TaskContainer {
		var task: Task<Void, Never>?
		var isCancelled = false
	}
}

extension Delivery where Failure == Never {
	func getValue() async -> Success {
		if let value {
			value
		} else {
			await withUnsafeContinuation { continuation in
				valueContinuations.append(continuation)
			}
		}
	}
}

extension Delivery where Failure == any Error {
	func getValue() async throws -> Success {
		if let value {
			value
		} else if let failure {
			throw failure
		} else {
			try await withUnsafeThrowingContinuation { continuation in
				valueContinuations.append(continuation)
			}
		}
	}
}

// MARK: - Locked

// We'd use `OSAllocatedUnfairLock` or `Mutex` but the minimum supported version is much higher than what we support.
private struct Locked<State>: @unchecked Sendable {
	init(value: State) {
		container = .init(value: value)
	}

	func withLock<R>(_ body: @Sendable (inout State) throws -> R) rethrows -> R where R: Sendable {
		try lockQueue.sync {
			var value = container.unsafeValue
			let returnValue = try body(&value)
			container.unsafeValue = value
			return returnValue
		}
	}

	private let container: UnsafeContainer

	private final class UnsafeContainer: @unchecked Sendable {
		init(value: State) {
			unsafeValue = value
		}

		var unsafeValue: State
	}
}

private let lockQueue = DispatchQueue(label: "LockedValue.lockQueue", target: DispatchQueue.global())<|MERGE_RESOLUTION|>--- conflicted
+++ resolved
@@ -42,12 +42,8 @@
 	func execute<ActorType: Actor>(
 		_ operation: sending @escaping (isolated ActorType) async -> Void,
 		in context: isolated ActorType,
-<<<<<<< HEAD
 		name: String? = nil,
-		priority: TaskPriority? = nil
-=======
 		priority: TaskPriority? = nil,
->>>>>>> 79533e08
 	) -> Task<Void, Never> {
 		// In Swift 6, a `Task` enqueued from an actor begins executing immediately on that actor.
 		// Since we're running on our actor's context already, we can just dispatch a Task to get first-enqueued-first-start task execution.
